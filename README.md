--- conflicted
+++ resolved
@@ -1,8 +1,4 @@
-<<<<<<< HEAD
 # rehype-raw-props-type v0.1.0
-=======
-# rehype-zod v0.1.2
->>>>>>> 9a861c38
 
 > An ultra-minimal, **type-only** helper that wires **Zod v4** schemas to your **custom components** in `react-markdown` (with `rehype-raw`), providing **perfect props type-safety**.
 >
